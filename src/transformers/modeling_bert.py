# coding=utf-8
# Copyright 2018 The Google AI Language Team Authors and The HuggingFace Inc. team.
# Copyright (c) 2018, NVIDIA CORPORATION.  All rights reserved.
#
# Licensed under the Apache License, Version 2.0 (the "License");
# you may not use this file except in compliance with the License.
# You may obtain a copy of the License at
#
#     http://www.apache.org/licenses/LICENSE-2.0
#
# Unless required by applicable law or agreed to in writing, software
# distributed under the License is distributed on an "AS IS" BASIS,
# WITHOUT WARRANTIES OR CONDITIONS OF ANY KIND, either express or implied.
# See the License for the specific language governing permissions and
# limitations under the License.
"""PyTorch BERT model. """


import math
import os
import warnings
from dataclasses import dataclass
from typing import Optional, Tuple

import torch
import torch.utils.checkpoint
from torch import nn
from torch.nn import CrossEntropyLoss, MSELoss

from .activations import ACT2FN
from .adapter_bert import (
    BertEncoderAdaptersMixin,
    BertLayerAdaptersMixin,
    BertModelAdaptersMixin,
    BertModelHeadsMixin,
    BertOutputAdaptersMixin,
    BertSelfOutputAdaptersMixin,
)
from .adapter_model_mixin import ModelWithHeadsAdaptersMixin
from .configuration_bert import BertConfig
from .file_utils import (
    ModelOutput,
    add_code_sample_docstrings,
    add_start_docstrings,
    add_start_docstrings_to_model_forward,
    replace_return_docstrings,
)
from .modeling_outputs import (
    BaseModelOutputWithCrossAttentions,
    BaseModelOutputWithPoolingAndCrossAttentions,
    CausalLMOutputWithCrossAttentions,
    MaskedLMOutput,
    MultipleChoiceModelOutput,
    NextSentencePredictorOutput,
    QuestionAnsweringModelOutput,
    SequenceClassifierOutput,
    TokenClassifierOutput,
)
from .modeling_utils import (
    PreTrainedModel,
    apply_chunking_to_forward,
    find_pruneable_heads_and_indices,
    prune_linear_layer,
)
from .utils import logging


logger = logging.get_logger(__name__)

_CONFIG_FOR_DOC = "BertConfig"
_TOKENIZER_FOR_DOC = "BertTokenizer"

BERT_PRETRAINED_MODEL_ARCHIVE_LIST = [
    "bert-base-uncased",
    "bert-large-uncased",
    "bert-base-cased",
    "bert-large-cased",
    "bert-base-multilingual-uncased",
    "bert-base-multilingual-cased",
    "bert-base-chinese",
    "bert-base-german-cased",
    "bert-large-uncased-whole-word-masking",
    "bert-large-cased-whole-word-masking",
    "bert-large-uncased-whole-word-masking-finetuned-squad",
    "bert-large-cased-whole-word-masking-finetuned-squad",
    "bert-base-cased-finetuned-mrpc",
    "bert-base-german-dbmdz-cased",
    "bert-base-german-dbmdz-uncased",
    "cl-tohoku/bert-base-japanese",
    "cl-tohoku/bert-base-japanese-whole-word-masking",
    "cl-tohoku/bert-base-japanese-char",
    "cl-tohoku/bert-base-japanese-char-whole-word-masking",
    "TurkuNLP/bert-base-finnish-cased-v1",
    "TurkuNLP/bert-base-finnish-uncased-v1",
    "wietsedv/bert-base-dutch-cased",
    # See all BERT models at https://huggingface.co/models?filter=bert
]


def load_tf_weights_in_bert(model, config, tf_checkpoint_path):
    """Load tf checkpoints in a pytorch model."""
    try:
        import re

        import numpy as np
        import tensorflow as tf
    except ImportError:
        logger.error(
            "Loading a TensorFlow model in PyTorch, requires TensorFlow to be installed. Please see "
            "https://www.tensorflow.org/install/ for installation instructions."
        )
        raise
    tf_path = os.path.abspath(tf_checkpoint_path)
    logger.info("Converting TensorFlow checkpoint from {}".format(tf_path))
    # Load weights from TF model
    init_vars = tf.train.list_variables(tf_path)
    names = []
    arrays = []
    for name, shape in init_vars:
        logger.info("Loading TF weight {} with shape {}".format(name, shape))
        array = tf.train.load_variable(tf_path, name)
        names.append(name)
        arrays.append(array)

    for name, array in zip(names, arrays):
        name = name.split("/")
        # adam_v and adam_m are variables used in AdamWeightDecayOptimizer to calculated m and v
        # which are not required for using pretrained model
        if any(
            n in ["adam_v", "adam_m", "AdamWeightDecayOptimizer", "AdamWeightDecayOptimizer_1", "global_step"]
            for n in name
        ):
            logger.info("Skipping {}".format("/".join(name)))
            continue
        pointer = model
        for m_name in name:
            if re.fullmatch(r"[A-Za-z]+_\d+", m_name):
                scope_names = re.split(r"_(\d+)", m_name)
            else:
                scope_names = [m_name]
            if scope_names[0] == "kernel" or scope_names[0] == "gamma":
                pointer = getattr(pointer, "weight")
            elif scope_names[0] == "output_bias" or scope_names[0] == "beta":
                pointer = getattr(pointer, "bias")
            elif scope_names[0] == "output_weights":
                pointer = getattr(pointer, "weight")
            elif scope_names[0] == "squad":
                pointer = getattr(pointer, "classifier")
            else:
                try:
                    pointer = getattr(pointer, scope_names[0])
                except AttributeError:
                    logger.info("Skipping {}".format("/".join(name)))
                    continue
            if len(scope_names) >= 2:
                num = int(scope_names[1])
                pointer = pointer[num]
        if m_name[-11:] == "_embeddings":
            pointer = getattr(pointer, "weight")
        elif m_name == "kernel":
            array = np.transpose(array)
        try:
            assert (
                pointer.shape == array.shape
            ), f"Pointer shape {pointer.shape} and array shape {array.shape} mismatched"
        except AssertionError as e:
            e.args += (pointer.shape, array.shape)
            raise
        logger.info("Initialize PyTorch weight {}".format(name))
        pointer.data = torch.from_numpy(array)
    return model


class BertEmbeddings(nn.Module):
    """Construct the embeddings from word, position and token_type embeddings."""

    def __init__(self, config):
        super().__init__()
        self.word_embeddings = nn.Embedding(config.vocab_size, config.hidden_size, padding_idx=config.pad_token_id)
        self.position_embeddings = nn.Embedding(config.max_position_embeddings, config.hidden_size)
        self.token_type_embeddings = nn.Embedding(config.type_vocab_size, config.hidden_size)

        # self.LayerNorm is not snake-cased to stick with TensorFlow model variable name and be able to load
        # any TensorFlow checkpoint file
        self.LayerNorm = nn.LayerNorm(config.hidden_size, eps=config.layer_norm_eps)
        self.dropout = nn.Dropout(config.hidden_dropout_prob)

        # position_ids (1, len position emb) is contiguous in memory and exported when serialized
        self.register_buffer("position_ids", torch.arange(config.max_position_embeddings).expand((1, -1)))

    def forward(self, input_ids=None, token_type_ids=None, position_ids=None, inputs_embeds=None):
        if input_ids is not None:
            input_shape = input_ids.size()
        else:
            input_shape = inputs_embeds.size()[:-1]

        seq_length = input_shape[1]

        if position_ids is None:
            position_ids = self.position_ids[:, :seq_length]

        if token_type_ids is None:
            token_type_ids = torch.zeros(input_shape, dtype=torch.long, device=self.position_ids.device)

        if inputs_embeds is None:
            inputs_embeds = self.word_embeddings(input_ids)
        position_embeddings = self.position_embeddings(position_ids)
        token_type_embeddings = self.token_type_embeddings(token_type_ids)

        embeddings = inputs_embeds + position_embeddings + token_type_embeddings
        embeddings = self.LayerNorm(embeddings)
        embeddings = self.dropout(embeddings)
        return embeddings


class BertSelfAttention(nn.Module):
    def __init__(self, config):
        super().__init__()
        if config.hidden_size % config.num_attention_heads != 0 and not hasattr(config, "embedding_size"):
            raise ValueError(
                "The hidden size (%d) is not a multiple of the number of attention "
                "heads (%d)" % (config.hidden_size, config.num_attention_heads)
            )

        self.num_attention_heads = config.num_attention_heads
        self.attention_head_size = int(config.hidden_size / config.num_attention_heads)
        self.all_head_size = self.num_attention_heads * self.attention_head_size

        self.query = nn.Linear(config.hidden_size, self.all_head_size)
        self.key = nn.Linear(config.hidden_size, self.all_head_size)
        self.value = nn.Linear(config.hidden_size, self.all_head_size)

        self.dropout = nn.Dropout(config.attention_probs_dropout_prob)

    def transpose_for_scores(self, x):
        new_x_shape = x.size()[:-1] + (self.num_attention_heads, self.attention_head_size)
        x = x.view(*new_x_shape)
        return x.permute(0, 2, 1, 3)

    def forward(
        self,
        hidden_states,
        attention_mask=None,
        head_mask=None,
        encoder_hidden_states=None,
        encoder_attention_mask=None,
        output_attentions=False,
    ):
        mixed_query_layer = self.query(hidden_states)

        # If this is instantiated as a cross-attention module, the keys
        # and values come from an encoder; the attention mask needs to be
        # such that the encoder's padding tokens are not attended to.
        if encoder_hidden_states is not None:
            mixed_key_layer = self.key(encoder_hidden_states)
            mixed_value_layer = self.value(encoder_hidden_states)
            attention_mask = encoder_attention_mask
        else:
            mixed_key_layer = self.key(hidden_states)
            mixed_value_layer = self.value(hidden_states)

        query_layer = self.transpose_for_scores(mixed_query_layer)
        key_layer = self.transpose_for_scores(mixed_key_layer)
        value_layer = self.transpose_for_scores(mixed_value_layer)

        # Take the dot product between "query" and "key" to get the raw attention scores.
        attention_scores = torch.matmul(query_layer, key_layer.transpose(-1, -2))
        attention_scores = attention_scores / math.sqrt(self.attention_head_size)
        if attention_mask is not None:
            # Apply the attention mask is (precomputed for all layers in BertModel forward() function)
            attention_scores = attention_scores + attention_mask

        # Normalize the attention scores to probabilities.
        attention_probs = nn.Softmax(dim=-1)(attention_scores)

        # This is actually dropping out entire tokens to attend to, which might
        # seem a bit unusual, but is taken from the original Transformer paper.
        attention_probs = self.dropout(attention_probs)

        # Mask heads if we want to
        if head_mask is not None:
            attention_probs = attention_probs * head_mask

        context_layer = torch.matmul(attention_probs, value_layer)

        context_layer = context_layer.permute(0, 2, 1, 3).contiguous()
        new_context_layer_shape = context_layer.size()[:-2] + (self.all_head_size,)
        context_layer = context_layer.view(*new_context_layer_shape)

        outputs = (context_layer, attention_probs) if output_attentions else (context_layer,)
        return outputs


class BertSelfOutput(BertSelfOutputAdaptersMixin, nn.Module):
    def __init__(self, config):
        super().__init__()
        self.config = config

        self.dense = nn.Linear(config.hidden_size, config.hidden_size)
        self.LayerNorm = nn.LayerNorm(config.hidden_size, eps=config.layer_norm_eps)
        self.dropout = nn.Dropout(config.hidden_dropout_prob)
        self._init_adapter_modules()

    def forward(self, hidden_states, input_tensor, adapter_names=None):
        hidden_states = self.dense(hidden_states)
        hidden_states = self.dropout(hidden_states)
        hidden_states = self.adapters_forward(hidden_states, input_tensor, adapter_names=adapter_names)
        return hidden_states


class BertAttention(nn.Module):
    def __init__(self, config):
        super().__init__()
        self.self = BertSelfAttention(config)
        self.output = BertSelfOutput(config)
        self.pruned_heads = set()

    def prune_heads(self, heads):
        if len(heads) == 0:
            return
        heads, index = find_pruneable_heads_and_indices(
            heads, self.self.num_attention_heads, self.self.attention_head_size, self.pruned_heads
        )

        # Prune linear layers
        self.self.query = prune_linear_layer(self.self.query, index)
        self.self.key = prune_linear_layer(self.self.key, index)
        self.self.value = prune_linear_layer(self.self.value, index)
        self.output.dense = prune_linear_layer(self.output.dense, index, dim=1)

        # Update hyper params and store pruned heads
        self.self.num_attention_heads = self.self.num_attention_heads - len(heads)
        self.self.all_head_size = self.self.attention_head_size * self.self.num_attention_heads
        self.pruned_heads = self.pruned_heads.union(heads)

    def forward(
        self,
        hidden_states,
        attention_mask=None,
        head_mask=None,
        encoder_hidden_states=None,
        encoder_attention_mask=None,
        output_attentions=False,
        adapter_names=None,
    ):
        self_outputs = self.self(
            hidden_states,
            attention_mask,
            head_mask,
            encoder_hidden_states,
            encoder_attention_mask,
            output_attentions,
        )
        attention_output = self.output(self_outputs[0], hidden_states, adapter_names=adapter_names)
        outputs = (attention_output,) + self_outputs[1:]  # add attentions if we output them
        return outputs


class BertIntermediate(nn.Module):
    def __init__(self, config):
        super().__init__()
        self.dense = nn.Linear(config.hidden_size, config.intermediate_size)
        if isinstance(config.hidden_act, str):
            self.intermediate_act_fn = ACT2FN[config.hidden_act]
        else:
            self.intermediate_act_fn = config.hidden_act

    def forward(self, hidden_states):
        hidden_states = self.dense(hidden_states)
        hidden_states = self.intermediate_act_fn(hidden_states)
        return hidden_states


class BertOutput(BertOutputAdaptersMixin, nn.Module):
    def __init__(self, config):
        super().__init__()
        self.config = config

        self.dense = nn.Linear(config.intermediate_size, config.hidden_size)
        self.LayerNorm = nn.LayerNorm(config.hidden_size, eps=config.layer_norm_eps)
        self.dropout = nn.Dropout(config.hidden_dropout_prob)
        self._init_adapter_modules()

    def forward(self, hidden_states, input_tensor, adapter_names=None):
        hidden_states = self.dense(hidden_states)
        hidden_states = self.dropout(hidden_states)
        hidden_states = self.adapters_forward(hidden_states, input_tensor, adapter_names)
        return hidden_states


class BertLayer(BertLayerAdaptersMixin, nn.Module):
    def __init__(self, config):
        super().__init__()
        self.chunk_size_feed_forward = config.chunk_size_feed_forward
        self.seq_len_dim = 1
        self.attention = BertAttention(config)
        self.is_decoder = config.is_decoder
        self.add_cross_attention = config.add_cross_attention
        if self.add_cross_attention:
            assert self.is_decoder, f"{self} should be used as a decoder model if cross attention is added"
            self.crossattention = BertAttention(config)
        self.intermediate = BertIntermediate(config)
        self.output = BertOutput(config)

    def forward(
        self,
        hidden_states,
        attention_mask=None,
        head_mask=None,
        encoder_hidden_states=None,
        encoder_attention_mask=None,
        output_attentions=False,
        adapter_names=None,
    ):
        self_attention_outputs = self.attention(
            hidden_states,
            attention_mask,
            head_mask,
            output_attentions=output_attentions,
            adapter_names=adapter_names,
        )
        attention_output = self_attention_outputs[0]
        outputs = self_attention_outputs[1:]  # add self attentions if we output attention weights

        if self.is_decoder and encoder_hidden_states is not None:
            assert hasattr(
                self, "crossattention"
            ), f"If `encoder_hidden_states` are passed, {self} has to be instantiated with cross-attention layers by setting `config.add_cross_attention=True`"
            cross_attention_outputs = self.crossattention(
                attention_output,
                attention_mask,
                head_mask,
                encoder_hidden_states,
                encoder_attention_mask,
                output_attentions,
            )
            attention_output = cross_attention_outputs[0]
            outputs = outputs + cross_attention_outputs[1:]  # add cross attentions if we output attention weights

        layer_output = apply_chunking_to_forward(
            self.feed_forward_chunk,
            self.chunk_size_feed_forward,
            self.seq_len_dim,
            attention_output,
            adapter_names=adapter_names,
        )
        outputs = (layer_output,) + outputs
        return outputs

    def feed_forward_chunk(self, attention_output, adapter_names=None):
        intermediate_output = self.intermediate(attention_output)
        layer_output = self.output(intermediate_output, attention_output, adapter_names=adapter_names)
        return layer_output


class BertEncoder(BertEncoderAdaptersMixin, nn.Module):
    def __init__(self, config):
        super().__init__()
        self.config = config
        self.layer = nn.ModuleList([BertLayer(config) for _ in range(config.num_hidden_layers)])

    def forward(
        self,
        hidden_states,
        attention_mask=None,
        head_mask=None,
        encoder_hidden_states=None,
        encoder_attention_mask=None,
        output_attentions=False,
        output_hidden_states=False,
        adapter_names=None,
        return_dict=False,
    ):
        all_hidden_states = () if output_hidden_states else None
        all_self_attentions = () if output_attentions else None
        all_cross_attentions = () if output_attentions and self.config.add_cross_attention else None
        for i, layer_module in enumerate(self.layer):
            if output_hidden_states:
                all_hidden_states = all_hidden_states + (hidden_states,)

            layer_head_mask = head_mask[i] if head_mask is not None else None

            if getattr(self.config, "gradient_checkpointing", False):

                def create_custom_forward(module):
                    def custom_forward(*inputs):
                        return module(*inputs, output_attentions)

                    return custom_forward

                layer_outputs = torch.utils.checkpoint.checkpoint(
                    create_custom_forward(layer_module),
                    hidden_states,
                    attention_mask,
                    layer_head_mask,
                    encoder_hidden_states,
                    encoder_attention_mask,
                    adapter_names=adapter_names,
                )
            else:
                layer_outputs = layer_module(
                    hidden_states,
                    attention_mask,
                    layer_head_mask,
                    encoder_hidden_states,
                    encoder_attention_mask,
                    output_attentions,
                    adapter_names=adapter_names,
                )
            hidden_states = layer_outputs[0]
            if output_attentions:
                all_self_attentions = all_self_attentions + (layer_outputs[1],)
                if self.config.add_cross_attention:
                    all_cross_attentions = all_cross_attentions + (layer_outputs[2],)

        if output_hidden_states:
            all_hidden_states = all_hidden_states + (hidden_states,)

        if not return_dict:
            return tuple(
                v
                for v in [hidden_states, all_hidden_states, all_self_attentions, all_cross_attentions]
                if v is not None
            )
        return BaseModelOutputWithCrossAttentions(
            last_hidden_state=hidden_states,
            hidden_states=all_hidden_states,
            attentions=all_self_attentions,
            cross_attentions=all_cross_attentions,
        )


class BertPooler(nn.Module):
    def __init__(self, config):
        super().__init__()
        self.dense = nn.Linear(config.hidden_size, config.hidden_size)
        self.activation = nn.Tanh()

    def forward(self, hidden_states):
        # We "pool" the model by simply taking the hidden state corresponding
        # to the first token.
        first_token_tensor = hidden_states[:, 0]
        pooled_output = self.dense(first_token_tensor)
        pooled_output = self.activation(pooled_output)
        return pooled_output


class BertPredictionHeadTransform(nn.Module):
    def __init__(self, config):
        super().__init__()
        self.dense = nn.Linear(config.hidden_size, config.hidden_size)
        if isinstance(config.hidden_act, str):
            self.transform_act_fn = ACT2FN[config.hidden_act]
        else:
            self.transform_act_fn = config.hidden_act
        self.LayerNorm = nn.LayerNorm(config.hidden_size, eps=config.layer_norm_eps)

    def forward(self, hidden_states):
        hidden_states = self.dense(hidden_states)
        hidden_states = self.transform_act_fn(hidden_states)
        hidden_states = self.LayerNorm(hidden_states)
        return hidden_states


class BertLMPredictionHead(nn.Module):
    def __init__(self, config):
        super().__init__()
        self.transform = BertPredictionHeadTransform(config)

        # The output weights are the same as the input embeddings, but there is
        # an output-only bias for each token.
        self.decoder = nn.Linear(config.hidden_size, config.vocab_size, bias=False)

        self.bias = nn.Parameter(torch.zeros(config.vocab_size))

        # Need a link between the two variables so that the bias is correctly resized with `resize_token_embeddings`
        self.decoder.bias = self.bias

    def forward(self, hidden_states, inv_lang_adapter=None):
        hidden_states = self.transform(hidden_states)
        if inv_lang_adapter:
            hidden_states = inv_lang_adapter(hidden_states, rev=True)
        hidden_states = self.decoder(hidden_states)
        return hidden_states


class BertOnlyMLMHead(nn.Module):
    def __init__(self, config):
        super().__init__()
        self.predictions = BertLMPredictionHead(config)

    def forward(self, sequence_output, inv_lang_adapter=None):
        prediction_scores = self.predictions(sequence_output, inv_lang_adapter)
        return prediction_scores


class BertOnlyNSPHead(nn.Module):
    def __init__(self, config):
        super().__init__()
        self.seq_relationship = nn.Linear(config.hidden_size, 2)

    def forward(self, pooled_output):
        seq_relationship_score = self.seq_relationship(pooled_output)
        return seq_relationship_score


class BertPreTrainingHeads(nn.Module):
    def __init__(self, config):
        super().__init__()
        self.predictions = BertLMPredictionHead(config)
        self.seq_relationship = nn.Linear(config.hidden_size, 2)

    def forward(self, sequence_output, pooled_output, inv_lang_adapter=None):
        prediction_scores = self.predictions(sequence_output, inv_lang_adapter)
        seq_relationship_score = self.seq_relationship(pooled_output)
        return prediction_scores, seq_relationship_score


class BertPreTrainedModel(PreTrainedModel):
    """
    An abstract class to handle weights initialization and a simple interface for downloading and loading pretrained
    models.
    """

    config_class = BertConfig
    load_tf_weights = load_tf_weights_in_bert
    base_model_prefix = "bert"
    authorized_missing_keys = [r"position_ids"]

    def _init_weights(self, module):
        """ Initialize the weights """
        if isinstance(module, (nn.Linear, nn.Embedding)):
            # Slightly different from the TF version which uses truncated_normal for initialization
            # cf https://github.com/pytorch/pytorch/pull/5617
            module.weight.data.normal_(mean=0.0, std=self.config.initializer_range)
        elif isinstance(module, nn.LayerNorm):
            module.bias.data.zero_()
            module.weight.data.fill_(1.0)
        if isinstance(module, nn.Linear) and module.bias is not None:
            module.bias.data.zero_()


@dataclass
class BertForPreTrainingOutput(ModelOutput):
    """
    Output type of :class:`~transformers.BertForPreTraining`.

    Args:
        loss (`optional`, returned when ``labels`` is provided, ``torch.FloatTensor`` of shape :obj:`(1,)`):
            Total loss as the sum of the masked language modeling loss and the next sequence prediction
            (classification) loss.
        prediction_logits (:obj:`torch.FloatTensor` of shape :obj:`(batch_size, sequence_length, config.vocab_size)`):
            Prediction scores of the language modeling head (scores for each vocabulary token before SoftMax).
        seq_relationship_logits (:obj:`torch.FloatTensor` of shape :obj:`(batch_size, 2)`):
            Prediction scores of the next sequence prediction (classification) head (scores of True/False continuation
            before SoftMax).
        hidden_states (:obj:`tuple(torch.FloatTensor)`, `optional`, returned when ``output_hidden_states=True`` is passed or when ``config.output_hidden_states=True``):
            Tuple of :obj:`torch.FloatTensor` (one for the output of the embeddings + one for the output of each layer)
            of shape :obj:`(batch_size, sequence_length, hidden_size)`.

            Hidden-states of the model at the output of each layer plus the initial embedding outputs.
        attentions (:obj:`tuple(torch.FloatTensor)`, `optional`, returned when ``output_attentions=True`` is passed or when ``config.output_attentions=True``):
            Tuple of :obj:`torch.FloatTensor` (one for each layer) of shape :obj:`(batch_size, num_heads,
            sequence_length, sequence_length)`.

            Attentions weights after the attention softmax, used to compute the weighted average in the self-attention
            heads.
    """

    loss: Optional[torch.FloatTensor] = None
    prediction_logits: torch.FloatTensor = None
    seq_relationship_logits: torch.FloatTensor = None
    hidden_states: Optional[Tuple[torch.FloatTensor]] = None
    attentions: Optional[Tuple[torch.FloatTensor]] = None


BERT_START_DOCSTRING = r"""

    This model inherits from :class:`~transformers.PreTrainedModel`. Check the superclass documentation for the generic
    methods the library implements for all its model (such as downloading or saving, resizing the input embeddings,
    pruning heads etc.)

    This model is also a PyTorch `torch.nn.Module <https://pytorch.org/docs/stable/nn.html#torch.nn.Module>`__
    subclass. Use it as a regular PyTorch Module and refer to the PyTorch documentation for all matter related to
    general usage and behavior.

    Parameters:
        config (:class:`~transformers.BertConfig`): Model configuration class with all the parameters of the model.
            Initializing with a config file does not load the weights associated with the model, only the
            configuration. Check out the :meth:`~transformers.PreTrainedModel.from_pretrained` method to load the model
            weights.
"""

BERT_INPUTS_DOCSTRING = r"""
    Args:
        input_ids (:obj:`torch.LongTensor` of shape :obj:`({0})`):
            Indices of input sequence tokens in the vocabulary.

            Indices can be obtained using :class:`~transformers.BertTokenizer`. See
            :meth:`transformers.PreTrainedTokenizer.encode` and :meth:`transformers.PreTrainedTokenizer.__call__` for
            details.

            `What are input IDs? <../glossary.html#input-ids>`__
        attention_mask (:obj:`torch.FloatTensor` of shape :obj:`({0})`, `optional`):
            Mask to avoid performing attention on padding token indices. Mask values selected in ``[0, 1]``:

            - 1 for tokens that are **not masked**,
            - 0 for tokens that are **masked**.

            `What are attention masks? <../glossary.html#attention-mask>`__
        token_type_ids (:obj:`torch.LongTensor` of shape :obj:`({0})`, `optional`):
            Segment token indices to indicate first and second portions of the inputs. Indices are selected in ``[0,
            1]``:

            - 0 corresponds to a `sentence A` token,
            - 1 corresponds to a `sentence B` token.

            `What are token type IDs? <../glossary.html#token-type-ids>`_
        position_ids (:obj:`torch.LongTensor` of shape :obj:`({0})`, `optional`):
            Indices of positions of each input sequence tokens in the position embeddings. Selected in the range ``[0,
            config.max_position_embeddings - 1]``.

            `What are position IDs? <../glossary.html#position-ids>`_
        head_mask (:obj:`torch.FloatTensor` of shape :obj:`(num_heads,)` or :obj:`(num_layers, num_heads)`, `optional`):
            Mask to nullify selected heads of the self-attention modules. Mask values selected in ``[0, 1]``:

            - 1 indicates the head is **not masked**,
            - 0 indicates the head is **masked**.

        inputs_embeds (:obj:`torch.FloatTensor` of shape :obj:`({0}, hidden_size)`, `optional`):
            Optionally, instead of passing :obj:`input_ids` you can choose to directly pass an embedded representation.
            This is useful if you want more control over how to convert :obj:`input_ids` indices into associated
            vectors than the model's internal embedding lookup matrix.
        output_attentions (:obj:`bool`, `optional`):
            Whether or not to return the attentions tensors of all attention layers. See ``attentions`` under returned
            tensors for more detail.
        output_hidden_states (:obj:`bool`, `optional`):
            Whether or not to return the hidden states of all layers. See ``hidden_states`` under returned tensors for
            more detail.
        return_dict (:obj:`bool`, `optional`):
            Whether or not to return a :class:`~transformers.file_utils.ModelOutput` instead of a plain tuple.
"""


@add_start_docstrings(
    "The bare Bert Model transformer outputting raw hidden-states without any specific head on top.",
    BERT_START_DOCSTRING,
)
class BertModel(BertModelAdaptersMixin, BertPreTrainedModel):
    """

    The model can behave as an encoder (with only self-attention) as well as a decoder, in which case a layer of
    cross-attention is added between the self-attention layers, following the architecture described in `Attention is
    all you need <https://arxiv.org/abs/1706.03762>`__ by Ashish Vaswani, Noam Shazeer, Niki Parmar, Jakob Uszkoreit,
    Llion Jones, Aidan N. Gomez, Lukasz Kaiser and Illia Polosukhin.

    To behave as an decoder the model needs to be initialized with the :obj:`is_decoder` argument of the configuration
    set to :obj:`True`. To be used in a Seq2Seq model, the model needs to initialized with both :obj:`is_decoder`
    argument and :obj:`add_cross_attention` set to :obj:`True`; an :obj:`encoder_hidden_states` is then expected as an
    input to the forward pass.
    """

    def __init__(self, config, add_pooling_layer=True):
        super().__init__(config)
        self.config = config

        self.embeddings = BertEmbeddings(config)
        self.encoder = BertEncoder(config)

        self.pooler = BertPooler(config) if add_pooling_layer else None

        self._init_adapter_modules()

        self.init_weights()

    def get_input_embeddings(self):
        return self.embeddings.word_embeddings

    def set_input_embeddings(self, value):
        self.embeddings.word_embeddings = value

    def _prune_heads(self, heads_to_prune):
        """
        Prunes heads of the model. heads_to_prune: dict of {layer_num: list of heads to prune in this layer} See base
        class PreTrainedModel
        """
        for layer, heads in heads_to_prune.items():
            self.encoder.layer[layer].attention.prune_heads(heads)

    @add_start_docstrings_to_model_forward(BERT_INPUTS_DOCSTRING.format("batch_size, sequence_length"))
    @add_code_sample_docstrings(
        tokenizer_class=_TOKENIZER_FOR_DOC,
        checkpoint="bert-base-uncased",
        output_type=BaseModelOutputWithPoolingAndCrossAttentions,
        config_class=_CONFIG_FOR_DOC,
    )
    def forward(
        self,
        input_ids=None,
        attention_mask=None,
        token_type_ids=None,
        position_ids=None,
        head_mask=None,
        inputs_embeds=None,
        encoder_hidden_states=None,
        encoder_attention_mask=None,
        output_attentions=None,
        output_hidden_states=None,
        adapter_names=None,
        return_dict=None,
    ):
        r"""
        encoder_hidden_states  (:obj:`torch.FloatTensor` of shape :obj:`(batch_size, sequence_length, hidden_size)`, `optional`):
            Sequence of hidden-states at the output of the last layer of the encoder. Used in the cross-attention if
            the model is configured as a decoder.
        encoder_attention_mask (:obj:`torch.FloatTensor` of shape :obj:`(batch_size, sequence_length)`, `optional`):
            Mask to avoid performing attention on the padding token indices of the encoder input. This mask is used in
            the cross-attention if the model is configured as a decoder. Mask values selected in ``[0, 1]``:

            - 1 for tokens that are **not masked**,
            - 0 for tokens that are **masked**.
        """
        output_attentions = output_attentions if output_attentions is not None else self.config.output_attentions
        output_hidden_states = (
            output_hidden_states if output_hidden_states is not None else self.config.output_hidden_states
        )
        return_dict = return_dict if return_dict is not None else self.config.use_return_dict
        # override the default active adapters with those passed in the method call
        adapter_names = adapter_names or self.active_adapters
        # some warnings if we don't use available adapters
        if not adapter_names and self.has_adapters():
            logger.warning("There are adapters available but none are passed to model.forward")

        if input_ids is not None and inputs_embeds is not None:
            raise ValueError("You cannot specify both input_ids and inputs_embeds at the same time")
        elif input_ids is not None:
            input_shape = input_ids.size()
        elif inputs_embeds is not None:
            input_shape = inputs_embeds.size()[:-1]
        else:
            raise ValueError("You have to specify either input_ids or inputs_embeds")

        device = input_ids.device if input_ids is not None else inputs_embeds.device

        if attention_mask is None:
            attention_mask = torch.ones(input_shape, device=device)
        if token_type_ids is None:
            token_type_ids = torch.zeros(input_shape, dtype=torch.long, device=device)

        # We can provide a self-attention mask of dimensions [batch_size, from_seq_length, to_seq_length]
        # ourselves in which case we just need to make it broadcastable to all heads.
        extended_attention_mask: torch.Tensor = self.get_extended_attention_mask(attention_mask, input_shape, device)

        # If a 2D or 3D attention mask is provided for the cross-attention
        # we need to make broadcastable to [batch_size, num_heads, seq_length, seq_length]
        if self.config.is_decoder and encoder_hidden_states is not None:
            encoder_batch_size, encoder_sequence_length, _ = encoder_hidden_states.size()
            encoder_hidden_shape = (encoder_batch_size, encoder_sequence_length)
            if encoder_attention_mask is None:
                encoder_attention_mask = torch.ones(encoder_hidden_shape, device=device)
            encoder_extended_attention_mask = self.invert_attention_mask(encoder_attention_mask)
        else:
            encoder_extended_attention_mask = None

        # Prepare head mask if needed
        # 1.0 in head_mask indicate we keep the head
        # attention_probs has shape bsz x n_heads x N x N
        # input head_mask has shape [num_heads] or [num_hidden_layers x num_heads]
        # and head_mask is converted to shape [num_hidden_layers x batch x num_heads x seq_length x seq_length]
        head_mask = self.get_head_mask(head_mask, self.config.num_hidden_layers)

        embedding_output = self.embeddings(
            input_ids=input_ids, position_ids=position_ids, token_type_ids=token_type_ids, inputs_embeds=inputs_embeds
        )
        embedding_output = self.invertible_adapters_forward(embedding_output, adapter_names=adapter_names)

        encoder_outputs = self.encoder(
            embedding_output,
            attention_mask=extended_attention_mask,
            head_mask=head_mask,
            encoder_hidden_states=encoder_hidden_states,
            encoder_attention_mask=encoder_extended_attention_mask,
            output_attentions=output_attentions,
            output_hidden_states=output_hidden_states,
            adapter_names=adapter_names,
            return_dict=return_dict,
        )
        sequence_output = encoder_outputs[0]
        pooled_output = self.pooler(sequence_output) if self.pooler is not None else None

        if not return_dict:
            return (sequence_output, pooled_output) + encoder_outputs[1:]

        return BaseModelOutputWithPoolingAndCrossAttentions(
            last_hidden_state=sequence_output,
            pooler_output=pooled_output,
            hidden_states=encoder_outputs.hidden_states,
            attentions=encoder_outputs.attentions,
            cross_attentions=encoder_outputs.cross_attentions,
        )


@add_start_docstrings(
<<<<<<< HEAD
    """Bert Model transformer with the option to add multiple flexible heads on top.""",
    BERT_START_DOCSTRING,
)
class BertModelWithHeads(BertModelHeadsMixin, BertPreTrainedModel):
    def __init__(self, config):
        super().__init__(config)

        self.bert = BertModel(config)

        self._init_head_modules()

        self.init_weights()

    @add_start_docstrings_to_callable(BERT_INPUTS_DOCSTRING)
    def forward(
        self,
        input_ids=None,
        attention_mask=None,
        token_type_ids=None,
        position_ids=None,
        head_mask=None,
        inputs_embeds=None,
        labels=None,
        output_attentions=None,
        output_hidden_states=None,
        adapter_names=None,
        head=None,
        return_dict=None,
    ):
        input_ids = input_ids.view(-1, input_ids.size(-1)) if input_ids is not None else None
        attention_mask = attention_mask.view(-1, attention_mask.size(-1)) if attention_mask is not None else None
        token_type_ids = token_type_ids.view(-1, token_type_ids.size(-1)) if token_type_ids is not None else None
        position_ids = position_ids.view(-1, position_ids.size(-1)) if position_ids is not None else None

        return_dict = return_dict if return_dict is not None else self.config.use_return_dict

        outputs = self.bert(
            input_ids,
            attention_mask=attention_mask,
            token_type_ids=token_type_ids,
            position_ids=position_ids,
            head_mask=head_mask,
            inputs_embeds=inputs_embeds,
            output_attentions=output_attentions,
            output_hidden_states=output_hidden_states,
            adapter_names=adapter_names,
            return_dict=return_dict,
        )

        outputs = self.forward_head(
            outputs,
            head_name=head,
            attention_mask=attention_mask,
            labels=labels,
            return_dict=return_dict,
        )

        return outputs


@add_start_docstrings(
    """Bert Model with two heads on top as done during the pre-training: a `masked language modeling` head and
    a `next sentence prediction (classification)` head. """,
=======
    """
    Bert Model with two heads on top as done during the pre-training: a `masked language modeling` head and a `next
    sentence prediction (classification)` head.
    """,
>>>>>>> d5b3e56d
    BERT_START_DOCSTRING,
)
class BertForPreTraining(ModelWithHeadsAdaptersMixin, BertPreTrainedModel):
    def __init__(self, config):
        super().__init__(config)

        self.bert = BertModel(config)
        self.cls = BertPreTrainingHeads(config)

        self.init_weights()

    def get_output_embeddings(self):
        return self.cls.predictions.decoder

    @add_start_docstrings_to_model_forward(BERT_INPUTS_DOCSTRING.format("batch_size, sequence_length"))
    @replace_return_docstrings(output_type=BertForPreTrainingOutput, config_class=_CONFIG_FOR_DOC)
    def forward(
        self,
        input_ids=None,
        attention_mask=None,
        token_type_ids=None,
        position_ids=None,
        head_mask=None,
        inputs_embeds=None,
        labels=None,
        next_sentence_label=None,
        output_attentions=None,
        output_hidden_states=None,
        adapter_names=None,
        return_dict=None,
        **kwargs
    ):
        r"""
        labels (:obj:`torch.LongTensor` of shape ``(batch_size, sequence_length)``, `optional`):
            Labels for computing the masked language modeling loss. Indices should be in ``[-100, 0, ...,
            config.vocab_size]`` (see ``input_ids`` docstring) Tokens with indices set to ``-100`` are ignored
            (masked), the loss is only computed for the tokens with labels in ``[0, ..., config.vocab_size]``
        next_sentence_label (``torch.LongTensor`` of shape ``(batch_size,)``, `optional`):
            Labels for computing the next sequence prediction (classification) loss. Input should be a sequence pair
            (see :obj:`input_ids` docstring) Indices should be in ``[0, 1]``:

            - 0 indicates sequence B is a continuation of sequence A,
            - 1 indicates sequence B is a random sequence.
        kwargs (:obj:`Dict[str, any]`, optional, defaults to `{}`):
            Used to hide legacy arguments that have been deprecated.

        Returns:

        Example::

            >>> from transformers import BertTokenizer, BertForPreTraining
            >>> import torch

            >>> tokenizer = BertTokenizer.from_pretrained('bert-base-uncased')
            >>> model = BertForPreTraining.from_pretrained('bert-base-uncased', return_dict=True)

            >>> inputs = tokenizer("Hello, my dog is cute", return_tensors="pt")
            >>> outputs = model(**inputs)

            >>> prediction_logits = outputs.prediction_logits
            >>> seq_relationship_logits = outputs.seq_relationship_logits
        """
        if "masked_lm_labels" in kwargs:
            warnings.warn(
                "The `masked_lm_labels` argument is deprecated and will be removed in a future version, use `labels` instead.",
                FutureWarning,
            )
            labels = kwargs.pop("masked_lm_labels")
        assert kwargs == {}, f"Unexpected keyword arguments: {list(kwargs.keys())}."
        return_dict = return_dict if return_dict is not None else self.config.use_return_dict

        outputs = self.bert(
            input_ids,
            attention_mask=attention_mask,
            token_type_ids=token_type_ids,
            position_ids=position_ids,
            head_mask=head_mask,
            inputs_embeds=inputs_embeds,
            output_attentions=output_attentions,
            output_hidden_states=output_hidden_states,
            adapter_names=adapter_names,
            return_dict=return_dict,
        )

        sequence_output, pooled_output = outputs[:2]
        prediction_scores, seq_relationship_score = self.cls(
            sequence_output,
            pooled_output,
            inv_lang_adapter=self.bert.get_invertible_lang_adapter(adapter_names),
        )

        total_loss = None
        if labels is not None and next_sentence_label is not None:
            loss_fct = CrossEntropyLoss()
            masked_lm_loss = loss_fct(prediction_scores.view(-1, self.config.vocab_size), labels.view(-1))
            next_sentence_loss = loss_fct(seq_relationship_score.view(-1, 2), next_sentence_label.view(-1))
            total_loss = masked_lm_loss + next_sentence_loss

        if not return_dict:
            output = (prediction_scores, seq_relationship_score) + outputs[2:]
            return ((total_loss,) + output) if total_loss is not None else output

        return BertForPreTrainingOutput(
            loss=total_loss,
            prediction_logits=prediction_scores,
            seq_relationship_logits=seq_relationship_score,
            hidden_states=outputs.hidden_states,
            attentions=outputs.attentions,
        )


@add_start_docstrings(
    """Bert Model with a `language modeling` head on top for CLM fine-tuning. """, BERT_START_DOCSTRING
)
class BertLMHeadModel(ModelWithHeadsAdaptersMixin, BertPreTrainedModel):

    authorized_unexpected_keys = [r"pooler"]
    authorized_missing_keys = [r"position_ids", r"predictions.decoder.bias"]

    def __init__(self, config):
        super().__init__(config)

        if not config.is_decoder:
            logger.warning("If you want to use `BertLMHeadModel` as a standalone, add `is_decoder=True.`")

        self.bert = BertModel(config, add_pooling_layer=False)
        self.cls = BertOnlyMLMHead(config)

        self.init_weights()

    def get_output_embeddings(self):
        return self.cls.predictions.decoder

    @add_start_docstrings_to_model_forward(BERT_INPUTS_DOCSTRING.format("batch_size, sequence_length"))
    @replace_return_docstrings(output_type=CausalLMOutputWithCrossAttentions, config_class=_CONFIG_FOR_DOC)
    def forward(
        self,
        input_ids=None,
        attention_mask=None,
        token_type_ids=None,
        position_ids=None,
        head_mask=None,
        inputs_embeds=None,
        encoder_hidden_states=None,
        encoder_attention_mask=None,
        labels=None,
        output_attentions=None,
        output_hidden_states=None,
        adapter_names=None,
        return_dict=None,
    ):
        r"""
        encoder_hidden_states  (:obj:`torch.FloatTensor` of shape :obj:`(batch_size, sequence_length, hidden_size)`, `optional`):
            Sequence of hidden-states at the output of the last layer of the encoder. Used in the cross-attention if
            the model is configured as a decoder.
        encoder_attention_mask (:obj:`torch.FloatTensor` of shape :obj:`(batch_size, sequence_length)`, `optional`):
            Mask to avoid performing attention on the padding token indices of the encoder input. This mask is used in
            the cross-attention if the model is configured as a decoder. Mask values selected in ``[0, 1]``:

            - 1 for tokens that are **not masked**,
            - 0 for tokens that are **masked**.
        labels (:obj:`torch.LongTensor` of shape :obj:`(batch_size, sequence_length)`, `optional`):
            Labels for computing the left-to-right language modeling loss (next word prediction). Indices should be in
            ``[-100, 0, ..., config.vocab_size]`` (see ``input_ids`` docstring) Tokens with indices set to ``-100`` are
            ignored (masked), the loss is only computed for the tokens with labels n ``[0, ..., config.vocab_size]``

        Returns:

        Example::

            >>> from transformers import BertTokenizer, BertLMHeadModel, BertConfig
            >>> import torch

            >>> tokenizer = BertTokenizer.from_pretrained('bert-base-cased')
            >>> config = BertConfig.from_pretrained("bert-base-cased")
            >>> config.is_decoder = True
            >>> model = BertLMHeadModel.from_pretrained('bert-base-cased', config=config, return_dict=True)

            >>> inputs = tokenizer("Hello, my dog is cute", return_tensors="pt")
            >>> outputs = model(**inputs)

            >>> prediction_logits = outputs.logits
        """
        return_dict = return_dict if return_dict is not None else self.config.use_return_dict

        outputs = self.bert(
            input_ids,
            attention_mask=attention_mask,
            token_type_ids=token_type_ids,
            position_ids=position_ids,
            head_mask=head_mask,
            inputs_embeds=inputs_embeds,
            encoder_hidden_states=encoder_hidden_states,
            encoder_attention_mask=encoder_attention_mask,
            output_attentions=output_attentions,
            output_hidden_states=output_hidden_states,
            adapter_names=adapter_names,
            return_dict=return_dict,
        )

        sequence_output = outputs[0]
        prediction_scores = self.cls(
            sequence_output,
            inv_lang_adapter=self.bert.get_invertible_lang_adapter(adapter_names),
        )

        lm_loss = None
        if labels is not None:
            # we are doing next-token prediction; shift prediction scores and input ids by one
            shifted_prediction_scores = prediction_scores[:, :-1, :].contiguous()
            labels = labels[:, 1:].contiguous()
            loss_fct = CrossEntropyLoss()
            lm_loss = loss_fct(shifted_prediction_scores.view(-1, self.config.vocab_size), labels.view(-1))

        if not return_dict:
            output = (prediction_scores,) + outputs[2:]
            return ((lm_loss,) + output) if lm_loss is not None else output

        return CausalLMOutputWithCrossAttentions(
            loss=lm_loss,
            logits=prediction_scores,
            hidden_states=outputs.hidden_states,
            attentions=outputs.attentions,
            cross_attentions=outputs.cross_attentions,
        )

    def prepare_inputs_for_generation(self, input_ids, attention_mask=None, **model_kwargs):
        input_shape = input_ids.shape

        # if model is used as a decoder in encoder-decoder model, the decoder attention mask is created on the fly
        if attention_mask is None:
            attention_mask = input_ids.new_ones(input_shape)

        return {"input_ids": input_ids, "attention_mask": attention_mask}


@add_start_docstrings("""Bert Model with a `language modeling` head on top. """, BERT_START_DOCSTRING)
class BertForMaskedLM(BertPreTrainedModel):

    authorized_unexpected_keys = [r"pooler"]
    authorized_missing_keys = [r"position_ids", r"predictions.decoder.bias"]

    def __init__(self, config):
        super().__init__(config)

        if config.is_decoder:
            logger.warning(
                "If you want to use `BertForMaskedLM` make sure `config.is_decoder=False` for "
                "bi-directional self-attention."
            )

        self.bert = BertModel(config, add_pooling_layer=False)
        self.cls = BertOnlyMLMHead(config)

        self.init_weights()

    def get_output_embeddings(self):
        return self.cls.predictions.decoder

    @add_start_docstrings_to_model_forward(BERT_INPUTS_DOCSTRING.format("batch_size, sequence_length"))
    @add_code_sample_docstrings(
        tokenizer_class=_TOKENIZER_FOR_DOC,
        checkpoint="bert-base-uncased",
        output_type=MaskedLMOutput,
        config_class=_CONFIG_FOR_DOC,
    )
    def forward(
        self,
        input_ids=None,
        attention_mask=None,
        token_type_ids=None,
        position_ids=None,
        head_mask=None,
        inputs_embeds=None,
        encoder_hidden_states=None,
        encoder_attention_mask=None,
        labels=None,
        output_attentions=None,
        output_hidden_states=None,
        return_dict=None,
        **kwargs
    ):
        r"""
        labels (:obj:`torch.LongTensor` of shape :obj:`(batch_size, sequence_length)`, `optional`):
            Labels for computing the masked language modeling loss. Indices should be in ``[-100, 0, ...,
            config.vocab_size]`` (see ``input_ids`` docstring) Tokens with indices set to ``-100`` are ignored
            (masked), the loss is only computed for the tokens with labels in ``[0, ..., config.vocab_size]``
        kwargs (:obj:`Dict[str, any]`, optional, defaults to `{}`):
            Used to hide legacy arguments that have been deprecated.
        """
        if "masked_lm_labels" in kwargs:
            warnings.warn(
                "The `masked_lm_labels` argument is deprecated and will be removed in a future version, use `labels` instead.",
                FutureWarning,
            )
            labels = kwargs.pop("masked_lm_labels")
        assert "lm_labels" not in kwargs, "Use `BertWithLMHead` for autoregressive language modeling task."
        assert kwargs == {}, f"Unexpected keyword arguments: {list(kwargs.keys())}."

        return_dict = return_dict if return_dict is not None else self.config.use_return_dict

        outputs = self.bert(
            input_ids,
            attention_mask=attention_mask,
            token_type_ids=token_type_ids,
            position_ids=position_ids,
            head_mask=head_mask,
            inputs_embeds=inputs_embeds,
            encoder_hidden_states=encoder_hidden_states,
            encoder_attention_mask=encoder_attention_mask,
            output_attentions=output_attentions,
            output_hidden_states=output_hidden_states,
            return_dict=return_dict,
        )

        sequence_output = outputs[0]
        prediction_scores = self.cls(sequence_output)

        masked_lm_loss = None
        if labels is not None:
            loss_fct = CrossEntropyLoss()  # -100 index = padding token
            masked_lm_loss = loss_fct(prediction_scores.view(-1, self.config.vocab_size), labels.view(-1))

        if not return_dict:
            output = (prediction_scores,) + outputs[2:]
            return ((masked_lm_loss,) + output) if masked_lm_loss is not None else output

        return MaskedLMOutput(
            loss=masked_lm_loss,
            logits=prediction_scores,
            hidden_states=outputs.hidden_states,
            attentions=outputs.attentions,
        )

    def prepare_inputs_for_generation(self, input_ids, attention_mask=None, **model_kwargs):
        input_shape = input_ids.shape
        effective_batch_size = input_shape[0]

        #  add a dummy token
        assert self.config.pad_token_id is not None, "The PAD token should be defined for generation"
        attention_mask = torch.cat([attention_mask, attention_mask.new_zeros((attention_mask.shape[0], 1))], dim=-1)
        dummy_token = torch.full(
            (effective_batch_size, 1), self.config.pad_token_id, dtype=torch.long, device=input_ids.device
        )
        input_ids = torch.cat([input_ids, dummy_token], dim=1)

        return {"input_ids": input_ids, "attention_mask": attention_mask}


@add_start_docstrings(
    """Bert Model with a `next sentence prediction (classification)` head on top. """,
    BERT_START_DOCSTRING,
)
class BertForNextSentencePrediction(ModelWithHeadsAdaptersMixin, BertPreTrainedModel):
    def __init__(self, config):
        super().__init__(config)

        self.bert = BertModel(config)
        self.cls = BertOnlyNSPHead(config)

        self.init_weights()

    @add_start_docstrings_to_model_forward(BERT_INPUTS_DOCSTRING.format("batch_size, sequence_length"))
    @replace_return_docstrings(output_type=NextSentencePredictorOutput, config_class=_CONFIG_FOR_DOC)
    def forward(
        self,
        input_ids=None,
        attention_mask=None,
        token_type_ids=None,
        position_ids=None,
        head_mask=None,
        inputs_embeds=None,
        labels=None,
        output_attentions=None,
        output_hidden_states=None,
        adapter_names=None,
        return_dict=None,
        **kwargs
    ):
        r"""
        labels (:obj:`torch.LongTensor` of shape :obj:`(batch_size,)`, `optional`):
            Labels for computing the next sequence prediction (classification) loss. Input should be a sequence pair
            (see ``input_ids`` docstring). Indices should be in ``[0, 1]``:

            - 0 indicates sequence B is a continuation of sequence A,
            - 1 indicates sequence B is a random sequence.

        Returns:

        Example::

            >>> from transformers import BertTokenizer, BertForNextSentencePrediction
            >>> import torch

            >>> tokenizer = BertTokenizer.from_pretrained('bert-base-uncased')
            >>> model = BertForNextSentencePrediction.from_pretrained('bert-base-uncased', return_dict=True)

            >>> prompt = "In Italy, pizza served in formal settings, such as at a restaurant, is presented unsliced."
            >>> next_sentence = "The sky is blue due to the shorter wavelength of blue light."
            >>> encoding = tokenizer(prompt, next_sentence, return_tensors='pt')

            >>> outputs = model(**encoding, labels=torch.LongTensor([1]))
            >>> logits = outputs.logits
            >>> assert logits[0, 0] < logits[0, 1] # next sentence was random
        """

        if "next_sentence_label" in kwargs:
            warnings.warn(
                "The `next_sentence_label` argument is deprecated and will be removed in a future version, use `labels` instead.",
                FutureWarning,
            )
            labels = kwargs.pop("next_sentence_label")

        return_dict = return_dict if return_dict is not None else self.config.use_return_dict

        outputs = self.bert(
            input_ids,
            attention_mask=attention_mask,
            token_type_ids=token_type_ids,
            position_ids=position_ids,
            head_mask=head_mask,
            inputs_embeds=inputs_embeds,
            output_attentions=output_attentions,
            output_hidden_states=output_hidden_states,
            adapter_names=adapter_names,
            return_dict=return_dict,
        )

        pooled_output = outputs[1]

        seq_relationship_scores = self.cls(pooled_output)

        next_sentence_loss = None
        if labels is not None:
            loss_fct = CrossEntropyLoss()
            next_sentence_loss = loss_fct(seq_relationship_scores.view(-1, 2), labels.view(-1))

        if not return_dict:
            output = (seq_relationship_scores,) + outputs[2:]
            return ((next_sentence_loss,) + output) if next_sentence_loss is not None else output

        return NextSentencePredictorOutput(
            loss=next_sentence_loss,
            logits=seq_relationship_scores,
            hidden_states=outputs.hidden_states,
            attentions=outputs.attentions,
        )


@add_start_docstrings(
    """
    Bert Model transformer with a sequence classification/regression head on top (a linear layer on top of the pooled
    output) e.g. for GLUE tasks.
    """,
    BERT_START_DOCSTRING,
)
class BertForSequenceClassification(ModelWithHeadsAdaptersMixin, BertPreTrainedModel):
    def __init__(self, config):
        super().__init__(config)
        self.num_labels = config.num_labels

        self.bert = BertModel(config)
        self.dropout = nn.Dropout(config.hidden_dropout_prob)
        self.classifier = nn.Linear(config.hidden_size, config.num_labels)

        self.init_weights()

    @add_start_docstrings_to_model_forward(BERT_INPUTS_DOCSTRING.format("batch_size, sequence_length"))
    @add_code_sample_docstrings(
        tokenizer_class=_TOKENIZER_FOR_DOC,
        checkpoint="bert-base-uncased",
        output_type=SequenceClassifierOutput,
        config_class=_CONFIG_FOR_DOC,
    )
    def forward(
        self,
        input_ids=None,
        attention_mask=None,
        token_type_ids=None,
        position_ids=None,
        head_mask=None,
        inputs_embeds=None,
        labels=None,
        output_attentions=None,
        output_hidden_states=None,
        adapter_names=None,
        return_dict=None,
    ):
        r"""
        labels (:obj:`torch.LongTensor` of shape :obj:`(batch_size,)`, `optional`):
            Labels for computing the sequence classification/regression loss. Indices should be in :obj:`[0, ...,
            config.num_labels - 1]`. If :obj:`config.num_labels == 1` a regression loss is computed (Mean-Square loss),
            If :obj:`config.num_labels > 1` a classification loss is computed (Cross-Entropy).
        """
        return_dict = return_dict if return_dict is not None else self.config.use_return_dict

        outputs = self.bert(
            input_ids,
            attention_mask=attention_mask,
            token_type_ids=token_type_ids,
            position_ids=position_ids,
            head_mask=head_mask,
            inputs_embeds=inputs_embeds,
            output_attentions=output_attentions,
            output_hidden_states=output_hidden_states,
            adapter_names=adapter_names,
            return_dict=return_dict,
        )

        pooled_output = outputs[1]

        pooled_output = self.dropout(pooled_output)
        logits = self.classifier(pooled_output)

        loss = None
        if labels is not None:
            if self.num_labels == 1:
                #  We are doing regression
                loss_fct = MSELoss()
                loss = loss_fct(logits.view(-1), labels.view(-1))
            else:
                loss_fct = CrossEntropyLoss()
                loss = loss_fct(logits.view(-1, self.num_labels), labels.view(-1))

        if not return_dict:
            output = (logits,) + outputs[2:]
            return ((loss,) + output) if loss is not None else output

        return SequenceClassifierOutput(
            loss=loss,
            logits=logits,
            hidden_states=outputs.hidden_states,
            attentions=outputs.attentions,
        )


@add_start_docstrings(
    """
    Bert Model with a multiple choice classification head on top (a linear layer on top of the pooled output and a
    softmax) e.g. for RocStories/SWAG tasks.
    """,
    BERT_START_DOCSTRING,
)
class BertForMultipleChoice(ModelWithHeadsAdaptersMixin, BertPreTrainedModel):
    def __init__(self, config):
        super().__init__(config)

        self.bert = BertModel(config)
        self.dropout = nn.Dropout(config.hidden_dropout_prob)
        self.classifier = nn.Linear(config.hidden_size, 1)

        self.init_weights()

    @add_start_docstrings_to_model_forward(BERT_INPUTS_DOCSTRING.format("batch_size, num_choices, sequence_length"))
    @add_code_sample_docstrings(
        tokenizer_class=_TOKENIZER_FOR_DOC,
        checkpoint="bert-base-uncased",
        output_type=MultipleChoiceModelOutput,
        config_class=_CONFIG_FOR_DOC,
    )
    def forward(
        self,
        input_ids=None,
        attention_mask=None,
        token_type_ids=None,
        position_ids=None,
        head_mask=None,
        inputs_embeds=None,
        labels=None,
        output_attentions=None,
        output_hidden_states=None,
        adapter_names=None,
        return_dict=None,
    ):
        r"""
        labels (:obj:`torch.LongTensor` of shape :obj:`(batch_size,)`, `optional`):
            Labels for computing the multiple choice classification loss. Indices should be in ``[0, ...,
            num_choices-1]`` where :obj:`num_choices` is the size of the second dimension of the input tensors. (See
            :obj:`input_ids` above)
        """
        return_dict = return_dict if return_dict is not None else self.config.use_return_dict
        num_choices = input_ids.shape[1] if input_ids is not None else inputs_embeds.shape[1]

        input_ids = input_ids.view(-1, input_ids.size(-1)) if input_ids is not None else None
        attention_mask = attention_mask.view(-1, attention_mask.size(-1)) if attention_mask is not None else None
        token_type_ids = token_type_ids.view(-1, token_type_ids.size(-1)) if token_type_ids is not None else None
        position_ids = position_ids.view(-1, position_ids.size(-1)) if position_ids is not None else None
        inputs_embeds = (
            inputs_embeds.view(-1, inputs_embeds.size(-2), inputs_embeds.size(-1))
            if inputs_embeds is not None
            else None
        )

        outputs = self.bert(
            input_ids,
            attention_mask=attention_mask,
            token_type_ids=token_type_ids,
            position_ids=position_ids,
            head_mask=head_mask,
            inputs_embeds=inputs_embeds,
            output_attentions=output_attentions,
            output_hidden_states=output_hidden_states,
            adapter_names=adapter_names,
            return_dict=return_dict,
        )

        pooled_output = outputs[1]

        pooled_output = self.dropout(pooled_output)
        logits = self.classifier(pooled_output)
        reshaped_logits = logits.view(-1, num_choices)

        loss = None
        if labels is not None:
            loss_fct = CrossEntropyLoss()
            loss = loss_fct(reshaped_logits, labels)

        if not return_dict:
            output = (reshaped_logits,) + outputs[2:]
            return ((loss,) + output) if loss is not None else output

        return MultipleChoiceModelOutput(
            loss=loss,
            logits=reshaped_logits,
            hidden_states=outputs.hidden_states,
            attentions=outputs.attentions,
        )


@add_start_docstrings(
    """
    Bert Model with a token classification head on top (a linear layer on top of the hidden-states output) e.g. for
    Named-Entity-Recognition (NER) tasks.
    """,
    BERT_START_DOCSTRING,
)
class BertForTokenClassification(ModelWithHeadsAdaptersMixin, BertPreTrainedModel):

    authorized_unexpected_keys = [r"pooler"]

    def __init__(self, config):
        super().__init__(config)
        self.num_labels = config.num_labels

        self.bert = BertModel(config, add_pooling_layer=False)
        self.dropout = nn.Dropout(config.hidden_dropout_prob)
        self.classifier = nn.Linear(config.hidden_size, config.num_labels)

        self.init_weights()

    @add_start_docstrings_to_model_forward(BERT_INPUTS_DOCSTRING.format("batch_size, sequence_length"))
    @add_code_sample_docstrings(
        tokenizer_class=_TOKENIZER_FOR_DOC,
        checkpoint="bert-base-uncased",
        output_type=TokenClassifierOutput,
        config_class=_CONFIG_FOR_DOC,
    )
    def forward(
        self,
        input_ids=None,
        attention_mask=None,
        token_type_ids=None,
        position_ids=None,
        head_mask=None,
        inputs_embeds=None,
        labels=None,
        output_attentions=None,
        output_hidden_states=None,
        adapter_names=None,
        return_dict=None,
    ):
        r"""
        labels (:obj:`torch.LongTensor` of shape :obj:`(batch_size, sequence_length)`, `optional`):
            Labels for computing the token classification loss. Indices should be in ``[0, ..., config.num_labels -
            1]``.
        """
        return_dict = return_dict if return_dict is not None else self.config.use_return_dict

        outputs = self.bert(
            input_ids,
            attention_mask=attention_mask,
            token_type_ids=token_type_ids,
            position_ids=position_ids,
            head_mask=head_mask,
            inputs_embeds=inputs_embeds,
            output_attentions=output_attentions,
            output_hidden_states=output_hidden_states,
            adapter_names=adapter_names,
            return_dict=return_dict,
        )

        sequence_output = outputs[0]

        sequence_output = self.dropout(sequence_output)
        logits = self.classifier(sequence_output)

        loss = None
        if labels is not None:
            loss_fct = CrossEntropyLoss()
            # Only keep active parts of the loss
            if attention_mask is not None:
                active_loss = attention_mask.view(-1) == 1
                active_logits = logits.view(-1, self.num_labels)
                active_labels = torch.where(
                    active_loss, labels.view(-1), torch.tensor(loss_fct.ignore_index).type_as(labels)
                )
                loss = loss_fct(active_logits, active_labels)
            else:
                loss = loss_fct(logits.view(-1, self.num_labels), labels.view(-1))

        if not return_dict:
            output = (logits,) + outputs[2:]
            return ((loss,) + output) if loss is not None else output

        return TokenClassifierOutput(
            loss=loss,
            logits=logits,
            hidden_states=outputs.hidden_states,
            attentions=outputs.attentions,
        )


@add_start_docstrings(
    """
    Bert Model with a span classification head on top for extractive question-answering tasks like SQuAD (a linear
    layers on top of the hidden-states output to compute `span start logits` and `span end logits`).
    """,
    BERT_START_DOCSTRING,
)
class BertForQuestionAnswering(ModelWithHeadsAdaptersMixin, BertPreTrainedModel):

    authorized_unexpected_keys = [r"pooler"]

    def __init__(self, config):
        super().__init__(config)
        self.num_labels = config.num_labels

        self.bert = BertModel(config, add_pooling_layer=False)
        self.qa_outputs = nn.Linear(config.hidden_size, config.num_labels)

        self.init_weights()

    @add_start_docstrings_to_model_forward(BERT_INPUTS_DOCSTRING.format("batch_size, sequence_length"))
    @add_code_sample_docstrings(
        tokenizer_class=_TOKENIZER_FOR_DOC,
        checkpoint="bert-base-uncased",
        output_type=QuestionAnsweringModelOutput,
        config_class=_CONFIG_FOR_DOC,
    )
    def forward(
        self,
        input_ids=None,
        attention_mask=None,
        token_type_ids=None,
        position_ids=None,
        head_mask=None,
        inputs_embeds=None,
        start_positions=None,
        end_positions=None,
        output_attentions=None,
        output_hidden_states=None,
        adapter_names=None,
        return_dict=None,
    ):
        r"""
        start_positions (:obj:`torch.LongTensor` of shape :obj:`(batch_size,)`, `optional`):
            Labels for position (index) of the start of the labelled span for computing the token classification loss.
            Positions are clamped to the length of the sequence (:obj:`sequence_length`). Position outside of the
            sequence are not taken into account for computing the loss.
        end_positions (:obj:`torch.LongTensor` of shape :obj:`(batch_size,)`, `optional`):
            Labels for position (index) of the end of the labelled span for computing the token classification loss.
            Positions are clamped to the length of the sequence (:obj:`sequence_length`). Position outside of the
            sequence are not taken into account for computing the loss.
        """
        return_dict = return_dict if return_dict is not None else self.config.use_return_dict

        outputs = self.bert(
            input_ids,
            attention_mask=attention_mask,
            token_type_ids=token_type_ids,
            position_ids=position_ids,
            head_mask=head_mask,
            inputs_embeds=inputs_embeds,
            output_attentions=output_attentions,
            output_hidden_states=output_hidden_states,
            adapter_names=adapter_names,
            return_dict=return_dict,
        )

        sequence_output = outputs[0]

        logits = self.qa_outputs(sequence_output)
        start_logits, end_logits = logits.split(1, dim=-1)
        start_logits = start_logits.squeeze(-1)
        end_logits = end_logits.squeeze(-1)

        total_loss = None
        if start_positions is not None and end_positions is not None:
            # If we are on multi-GPU, split add a dimension
            if len(start_positions.size()) > 1:
                start_positions = start_positions.squeeze(-1)
            if len(end_positions.size()) > 1:
                end_positions = end_positions.squeeze(-1)
            # sometimes the start/end positions are outside our model inputs, we ignore these terms
            ignored_index = start_logits.size(1)
            start_positions.clamp_(0, ignored_index)
            end_positions.clamp_(0, ignored_index)

            loss_fct = CrossEntropyLoss(ignore_index=ignored_index)
            start_loss = loss_fct(start_logits, start_positions)
            end_loss = loss_fct(end_logits, end_positions)
            total_loss = (start_loss + end_loss) / 2

        if not return_dict:
            output = (start_logits, end_logits) + outputs[2:]
            return ((total_loss,) + output) if total_loss is not None else output

        return QuestionAnsweringModelOutput(
            loss=total_loss,
            start_logits=start_logits,
            end_logits=end_logits,
            hidden_states=outputs.hidden_states,
            attentions=outputs.attentions,
        )<|MERGE_RESOLUTION|>--- conflicted
+++ resolved
@@ -901,7 +901,6 @@
 
 
 @add_start_docstrings(
-<<<<<<< HEAD
     """Bert Model transformer with the option to add multiple flexible heads on top.""",
     BERT_START_DOCSTRING,
 )
@@ -963,14 +962,10 @@
 
 
 @add_start_docstrings(
-    """Bert Model with two heads on top as done during the pre-training: a `masked language modeling` head and
-    a `next sentence prediction (classification)` head. """,
-=======
     """
     Bert Model with two heads on top as done during the pre-training: a `masked language modeling` head and a `next
     sentence prediction (classification)` head.
     """,
->>>>>>> d5b3e56d
     BERT_START_DOCSTRING,
 )
 class BertForPreTraining(ModelWithHeadsAdaptersMixin, BertPreTrainedModel):
