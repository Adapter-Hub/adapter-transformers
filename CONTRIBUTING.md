# How to contribute to transformers?

Everyone is welcome to contribute, and we value everybody's contribution. Code
is thus not the only way to help the community. Answering questions, helping
others, reaching out and improving the documentations are immensely valuable to
the community.

It also helps us if you spread the word: reference the library from blog posts
on the awesome projects it made possible, shout out on Twitter every time it has
helped you, or simply star the repo to say "thank you".

## You can contribute in so many ways!

There are 4 ways you can contribute to transformers:
* Fixing outstanding issues with the existing code;
* Implementing new models;
* Contributing to the examples or to the documentation;
* Submitting issues related to bugs or desired new features.

*All are equally valuable to the community.*

## Submitting a new issue or feature request

Do your best to follow these guidelines when submitting an issue or a feature
request. It will make it easier for us to come back to you quickly and with good
feedback.

### Did you find a bug?

The transformers are robust and reliable thanks to the users who notify us of
the problems they encounter. So thank you for reporting an issue.

First, we would really appreciate it if you could **make sure the bug was not
already reported** (use the search bar on Github under Issues).

Did not find it? :( So we can act quickly on it, please follow these steps:

* Include your **OS type and version**, the versions of **Python**, **PyTorch** and
  **Tensorflow** when applicable;
* A short, self-contained, code snippet that allows us to reproduce the bug in
  less than 30s;
* Provide the *full* traceback if an exception is raised.

To get the OS and software versions automatically, you can run the following command:

```bash
transformers-cli env
```

or from the root of the repository the following command:

```bash
python src/transformers/commands/transformers_cli.py env
```


### Do you want to implement a new model?

Awesome! Please provide the following information:

* Short description of the model and link to the paper;
* Link to the implementation if it is open-source;
* Link to the model weights if they are available.

If you are willing to contribute the model yourself, let us know so we can best
guide you.

We have added a **detailed guide and templates** to guide you in the process of adding a new model. You can find them 
in the [`templates`](https://github.com/huggingface/transformers/templates) folder.

### Do you want a new feature (that is not a model)?

A world-class feature request addresses the following points:

1. Motivation first:
  * Is it related to a problem/frustration with the library? If so, please explain
    why. Providing a code snippet that demonstrates the problem is best.
  * Is it related to something you would need for a project? We'd love to hear
    about it!
  * Is it something you worked on and think could benefit the community?
    Awesome! Tell us what problem it solved for you.
2. Write a *full paragraph* describing the feature;
3. Provide a **code snippet** that demonstrates its future use;
4. In case this is related to a paper, please attach a link;
5. Attach any additional information (drawings, screenshots, etc.) you think may help.

If your issue is well written we're already 80% of the way there by the time you
post it.

We have added **templates** to guide you in the process of adding a new example script for training or testing the 
models in the library. You can find them in the [`templates`](https://github.com/huggingface/transformers/templates) 
folder.

## Start contributing! (Pull Requests)

Before writing code, we strongly advise you to search through the exising PRs or
issues to make sure that nobody is already working on the same thing. If you are
unsure, it is always a good idea to open an issue to get some feedback.

You will need basic `git` proficiency to be able to contribute to
`adapter-transformers`. `git` is not the easiest tool to use but it has the greatest
manual. Type `git --help` in a shell and enjoy. If you prefer books, [Pro
Git](https://git-scm.com/book/en/v2) is a very good reference.

Follow these steps to start contributing:

1. Fork the [repository](https://github.com/Adapter-Hub/adapter-transformers) by
   clicking on the 'Fork' button on the repository's page. This creates a copy of the code
   under your GitHub user account.

2. Clone your fork to your local disk, and add the base repository as a remote:

   ```bash
   $ git clone git@github.com:<your Github handle>/transformers.git
   $ cd adapter-transformers
   $ git remote add upstream https://github.com/Adapter-Hub/adapter-transformers.git
   ```

3. Create a new branch to hold your development changes:

   ```bash
   $ git checkout -b a-descriptive-name-for-my-changes
   ```

   **do not** work on the `master` branch.

4. Set up a development environment by running the following command in a virtual environment:

   ```bash
   $ pip install -e ".[dev]"
   ```

   (If transformers was already installed in the virtual environment, remove
   it with `pip uninstall adapter-transformers` before reinstalling it in editable
   mode with the `-e` flag.)

5. Develop the features on your branch.

   As you work on the features, you should make sure that the test suite
   passes:

   ```bash
   $ make test
   ```

   `adapter-transformers` relies on `black` and `isort` to format its source code
   consistently. After you make changes, format them with:

   ```bash
   $ make style
   ```

   `adapter-transformers` also uses `flake8` to check for coding mistakes. Quality
   control runs in CI, however you can also run the same checks with:

   ```bash
   $ make quality
   ```

   Once you're happy with your changes, add changed files using `git add` and
   make a commit with `git commit` to record your changes locally:

   ```bash
   $ git add modified_file.py
   $ git commit
   ```

   Please write [good commit
   messages](https://chris.beams.io/posts/git-commit/).

   It is a good idea to sync your copy of the code with the original
   repository regularly. This way you can quickly account for changes:

   ```bash
   $ git fetch upstream
   $ git rebase upstream/master
   ```

   Push the changes to your account using:

   ```bash
   $ git push -u origin a-descriptive-name-for-my-changes
   ```

6. Once you are satisfied (**and the checklist below is happy too**), go to the
   webpage of your fork on GitHub. Click on 'Pull request' to send your changes
   to the project maintainers for review.

7. It's ok if maintainers ask you for changes. It happens to core contributors
   too! So everyone can see the changes in the Pull request, work in your local
   branch and push the changes to your fork. They will automatically appear in
   the pull request.


### Checklist

1. The title of your pull request should be a summary of its contribution;
2. If your pull request adresses an issue, please mention the issue number in
   the pull request description to make sure they are linked (and people
   consulting the issue know you are working on it);
3. To indicate a work in progress please prefix the title with `[WIP]`. These
   are useful to avoid duplicated work, and to differentiate it from PRs ready
   to be merged;
4. Make sure existing tests pass;
5. Add high-coverage tests. No quality testing = no merge. 
   - If you are adding a new model, make sure that you use 
     `ModelTester.all_model_classes = (MyModel, MyModelWithLMHead,...)`, which triggers the common tests.
   - If you are adding new `@slow` tests, make sure they pass using 
     `RUN_SLOW=1 python -m pytest tests/test_my_new_model.py`. 
   - If you are adding a new tokenizer, write tests, and make sure 
     `RUN_SLOW=1 python -m pytest tests/test_tokenization_{your_model_name}.py` passes.
   CircleCI does not run the slow tests. 
6. All public methods must have informative docstrings that work nicely with sphinx. See `modeling_ctrl.py` for an 
   example.

### Tests

<<<<<<< HEAD
An extensive test suite is included to test the library behavior and several examples. Library tests can be found in 
the [tests folder](https://github.com/huggingface/transformers/tree/master/tests) and examples tests in the 
[examples folder](https://github.com/huggingface/transformers/tree/master/examples).
=======
You can run 🤗 Transformers (the underlying library for adapter) and Adapter Transformers tests with `unittest` or `pytest`.
>>>>>>> ddf50ae2

We like `pytest` and `pytest-xdist` because it's faster. From the root of the
repository, here's how to run tests with `pytest` for the library:

```bash
$ python -m pytest -n auto --dist=loadfile -s -v ./tests/
```

and for the examples:

```bash
$ pip install -r examples/requirements.txt  # only needed the first time
$ python -m pytest -n auto --dist=loadfile -s -v ./examples/
```

In fact, that's how `make test` and `make test-examples` are implemented!

You can specify a smaller set of tests in order to test only the feature
you're working on.

By default, slow tests are skipped. Set the `RUN_SLOW` environment variable to
`yes` to run them. This will download many gigabytes of models — make sure you
have enough disk space and a good Internet connection, or a lot of patience!

```bash
$ RUN_SLOW=yes python -m pytest -n auto --dist=loadfile -s -v ./tests/
$ RUN_SLOW=yes python -m pytest -n auto --dist=loadfile -s -v ./examples/
```

Likewise, set the `RUN_CUSTOM_TOKENIZERS` environment variable to `yes` to run
tests for custom tokenizers, which don't run by default either.

🤗 Transformers uses `pytest` as a test runner only. It doesn't use any
`pytest`-specific features in the test suite itself.

This means `unittest` is fully supported. Here's how to run tests with
`unittest`:

```bash
$ python -m unittest discover -s tests -t . -v
$ python -m unittest discover -s examples -t examples -v
```


### Style guide

For documentation strings, `transformers` follows the [google style](https://google.github.io/styleguide/pyguide.html).
Check our [documentation writing guide](https://github.com/huggingface/transformers/tree/master/docs#writing-documentation---specification)
for more information.

#### This guide was heavily inspired by the awesome [scikit-learn guide to contributing](https://github.com/scikit-learn/scikit-learn/blob/master/CONTRIBUTING.md)<|MERGE_RESOLUTION|>--- conflicted
+++ resolved
@@ -215,13 +215,9 @@
 
 ### Tests
 
-<<<<<<< HEAD
 An extensive test suite is included to test the library behavior and several examples. Library tests can be found in 
 the [tests folder](https://github.com/huggingface/transformers/tree/master/tests) and examples tests in the 
 [examples folder](https://github.com/huggingface/transformers/tree/master/examples).
-=======
-You can run 🤗 Transformers (the underlying library for adapter) and Adapter Transformers tests with `unittest` or `pytest`.
->>>>>>> ddf50ae2
 
 We like `pytest` and `pytest-xdist` because it's faster. From the root of the
 repository, here's how to run tests with `pytest` for the library:
