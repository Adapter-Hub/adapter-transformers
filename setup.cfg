--- conflicted
+++ resolved
@@ -5,11 +5,8 @@
 known_first_party = transformers
 known_third_party =
     absl
-<<<<<<< HEAD
     colorama
-=======
     elasticsearch
->>>>>>> 0b5a2ba6
     fairseq
     faiss
     fastprogress
@@ -24,11 +21,8 @@
     pandas
     PIL
     psutil
-<<<<<<< HEAD
     PyInquirer
-=======
     pytest
->>>>>>> 0b5a2ba6
     pytorch_lightning
     rouge_score
     ruamel
