--- conflicted
+++ resolved
@@ -1,22 +1,7 @@
 .PHONY: extra_quality_checks quality style fix-copies test test-reduced test-examples docs
 
 
-<<<<<<< HEAD
-check_dirs := examples templates tests src utils
-=======
 check_dirs := examples tests src utils
-
-modified_only_fixup:
-	$(eval modified_py_files := $(shell python utils/get_modified_files.py $(check_dirs)))
-	@if test -n "$(modified_py_files)"; then \
-		echo "Checking/fixing $(modified_py_files)"; \
-		black $(modified_py_files); \
-		isort $(modified_py_files); \
-		flake8 $(modified_py_files); \
-	else \
-		echo "No library .py files were modified"; \
-	fi
->>>>>>> d5b3e56d
 
 # Check that source code meets quality standards
 
